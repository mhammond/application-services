--- conflicted
+++ resolved
@@ -2,9 +2,6 @@
 
 # Unreleased Changes
 
-<<<<<<< HEAD
-[Full Changelog](https://github.com/mozilla/application-services/compare/v0.49.0...master)
-=======
 [Full Changelog](https://github.com/mozilla/application-services/compare/v0.48.3...master)
 
 ## FxA Client
@@ -14,15 +11,6 @@
 - `FirefoxAccount` is now deprecated
 - Introducing `FxAccountManager` which provides a higher-level interface to Firefox Accounts. Among other things, this class handles (and can recover from) authentication errors, exposes device-related account methods, handles its own keychain storage and fires observer notifications for important account events.
 
-- `migrateFromSessionToken` now handles offline use cases. It caches the data the consumers originally provide.
-  If there's no network connectivity then the migration could be retried using the new `retryMigrateFromSessionToken` method.
-  Consumers may also use the `isInMigrationState` method to check if there's a migration in progress.
-  ([#2492](https://github.com/mozilla/application-services/pull/2492))
-
 ### Breaking changes
 
 - `FirefoxAccount.fromJSON(json: String)` has been replaced by the `FirefoxAccount(fromJsonState: String)` constructor.
-
-- `migrateFromSessionToken` now returns a metrics JSON object if the migration succeeded.
-  ([#2492](https://github.com/mozilla/application-services/pull/2492))
->>>>>>> 807c176e
