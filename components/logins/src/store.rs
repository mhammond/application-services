/* This Source Code Form is subject to the terms of the Mozilla Public
 * License, v. 2.0. If a copy of the MPL was not distributed with this
 * file, You can obtain one at http://mozilla.org/MPL/2.0/. */
use crate::db::LoginDb;
use crate::error::*;
use crate::login::Login;
use crate::LoginsSyncEngine;
use std::path::Path;
<<<<<<< HEAD
use sync15::{
    sync_multiple, telemetry, EngineSyncAssociation, KeyBundle, MemoryCachedState,
    Sync15StorageClientInit, SyncEngine,
};

// This store is a bundle of state to manage the login DB and to help the
// SyncEngine.
pub struct PasswordStore {
    pub db: LoginDb,
    pub mem_cached_state: Cell<MemoryCachedState>,
}

impl PasswordStore {
    pub fn new(path: impl AsRef<Path>) -> Result<Self> {
        let db = LoginDb::open(path)?;
        Ok(Self {
            db,
            mem_cached_state: Cell::default(),
        })
    }

    pub fn new_with_sqlcipher_migration(
        path: impl AsRef<Path>,
        new_encryption_key: &str,
        sqlcipher_path: impl AsRef<Path>,
        sqlcipher_key: &str,
        salt: Option<&str>,
    ) -> Result<(Self, MigrationMetrics)> {
        let (db, metrics) = LoginDb::open_with_sqlcipher_migration(
            path,
            new_encryption_key,
            sqlcipher_path,
            sqlcipher_key,
            salt,
        )?;
        Ok((
            Self {
                db,
                mem_cached_state: Cell::default(),
            },
            metrics,
        ))
    }

    pub fn new_in_memory() -> Result<Self> {
        let db = LoginDb::open_in_memory()?;
        Ok(Self {
            db,
            mem_cached_state: Cell::default(),
        })
=======
use std::sync::{Arc, Mutex, Weak};
use sync15::{sync_multiple, EngineSyncAssociation, MemoryCachedState, SyncEngine};

// Our "sync manager" will use whatever is stashed here.
lazy_static::lazy_static! {
    // Mutex: just taken long enough to update the inner stuff - needed
    //        to wrap the RefCell as they aren't `Sync`
    static ref STORE_FOR_MANAGER: Mutex<Weak<LoginStore>> = Mutex::new(Weak::new());
}

/// Called by the sync manager to get a sync engine via the store previously
/// registered with the sync manager.
pub fn get_registered_sync_engine(name: &str) -> Option<Box<dyn SyncEngine>> {
    let weak = STORE_FOR_MANAGER.lock().unwrap();
    match weak.upgrade() {
        None => None,
        Some(store) => match name {
            "logins" => Some(Box::new(LoginsSyncEngine::new(Arc::clone(&store)))),
            // panicing here seems reasonable - it's a static error if this
            // it hit, not something that runtime conditions can influence.
            _ => unreachable!("can't provide unknown engine: {}", name),
        },
    }
}

pub struct LoginStore {
    pub db: Mutex<LoginDb>,
}

impl LoginStore {
    pub fn new(path: impl AsRef<Path>, encryption_key: &str) -> Result<Self> {
        let db = Mutex::new(LoginDb::open(path, Some(encryption_key))?);
        Ok(Self { db })
    }

    pub fn new_with_salt(path: impl AsRef<Path>, encryption_key: &str, salt: &str) -> Result<Self> {
        let db = Mutex::new(LoginDb::open_with_salt(path, encryption_key, salt)?);
        Ok(Self { db })
    }

    pub fn new_in_memory(encryption_key: Option<&str>) -> Result<Self> {
        let db = Mutex::new(LoginDb::open_in_memory(encryption_key)?);
        Ok(Self { db })
>>>>>>> b43d9044
    }

    pub fn list(&self) -> Result<Vec<Login>> {
        self.db.lock().unwrap().get_all()
    }

    pub fn get(&self, id: &str) -> Result<Option<Login>> {
        self.db.lock().unwrap().get_by_id(id)
    }

    pub fn get_by_base_domain(&self, base_domain: &str) -> Result<Vec<Login>> {
        self.db.lock().unwrap().get_by_base_domain(base_domain)
    }

    pub fn potential_dupes_ignoring_username(&self, login: Login) -> Result<Vec<Login>> {
        self.db
            .lock()
            .unwrap()
            .potential_dupes_ignoring_username(&login)
    }

    pub fn touch(&self, id: &str) -> Result<()> {
        self.db.lock().unwrap().touch(id)
    }

    pub fn delete(&self, id: &str) -> Result<bool> {
        self.db.lock().unwrap().delete(id)
    }

    pub fn wipe(&self) -> Result<()> {
        // This should not be exposed - it wipes the server too and there's
        // no good reason to expose that to consumers. wipe_local makes some
        // sense though.
        // TODO: this is exposed to android-components consumers - we should
        // check if anyone actually calls it.
        let db = self.db.lock().unwrap();
        let scope = db.begin_interrupt_scope();
        db.wipe(&scope)?;
        Ok(())
    }

    pub fn wipe_local(&self) -> Result<()> {
        self.db.lock().unwrap().wipe_local()?;
        Ok(())
    }

    pub fn reset(self: Arc<Self>) -> Result<()> {
        // Reset should not exist here - all resets should be done via the
        // sync manager. It seems that actual consumers don't use this, but
        // some tests do, so it remains for now.
        let engine = LoginsSyncEngine::new(Arc::clone(&self));
        engine.do_reset(&EngineSyncAssociation::Disconnected)?;
        Ok(())
    }

    pub fn update(&self, login: Login) -> Result<()> {
        self.db.lock().unwrap().update(login)
    }

    pub fn add(&self, login: Login) -> Result<String> {
        // Just return the record's ID (which we may have generated).
        self.db
            .lock()
            .unwrap()
            .add(login)
            .map(|record| record.guid().into_string())
    }

    pub fn import_multiple(&self, logins: Vec<Login>) -> Result<String> {
        let metrics = self.db.lock().unwrap().import_multiple(&logins)?;
        Ok(serde_json::to_string(&metrics)?)
    }

<<<<<<< HEAD
    // This is basically exposed just for sync_pass_sql, but it doesn't seem
    // unreasonable.
    pub fn conn(&self) -> &rusqlite::Connection {
        &self.db.db
=======
    pub fn disable_mem_security(&self) -> Result<()> {
        self.db.lock().unwrap().disable_mem_security()
    }

    pub fn new_interrupt_handle(&self) -> sql_support::SqlInterruptHandle {
        self.db.lock().unwrap().new_interrupt_handle()
    }

    pub fn rekey_database(&self, new_encryption_key: &str) -> Result<()> {
        self.db.lock().unwrap().rekey_database(new_encryption_key)
>>>>>>> b43d9044
    }

    pub fn check_valid_with_no_dupes(&self, login: &Login) -> Result<()> {
        self.db.lock().unwrap().check_valid_with_no_dupes(&login)
    }

    /// A convenience wrapper around sync_multiple.
    // Unfortunately, iOS still uses this until they use the sync manager
    // This can almost die later - consumers should never call it (they should
    // use the sync manager) and any of our examples probably can too!
    // Once this dies, `mem_cached_state` can die too.
    pub fn sync(
<<<<<<< HEAD
        &self,
        storage_init: &Sync15StorageClientInit,
        root_sync_key: &KeyBundle,
        local_encryption_key: &str,
    ) -> Result<telemetry::SyncTelemetryPing> {
        let mut engine = LoginsSyncEngine::new(&self);
        let mut disk_cached_state = engine.get_global_state()?;
        let mut mem_cached_state = self.mem_cached_state.take();
        // TODO-sqlcipher: unwrap() is not right here, but the above comment makes me think we
        // should not worry about this too much yet.
        engine
            .set_local_encryption_key(local_encryption_key)
            .unwrap();
=======
        self: Arc<Self>,
        key_id: String,
        access_token: String,
        sync_key: String,
        tokenserver_url: String,
    ) -> Result<String> {
        let engine = LoginsSyncEngine::new(Arc::clone(&self));

        // This is a bit hacky but iOS still uses sync() and we can only pass strings over ffi
        // Below was ported from the "C" ffi code that does essentially the same thing
        let storage_init = &sync15::Sync15StorageClientInit {
            key_id,
            access_token,
            tokenserver_url: url::Url::parse(tokenserver_url.as_str())?,
        };
        let root_sync_key = &sync15::KeyBundle::from_ksync_base64(sync_key.as_str())?;

        let mut disk_cached_state = engine.get_global_state()?;
        let mut mem_cached_state = MemoryCachedState::default();
>>>>>>> b43d9044

        let mut result = sync_multiple(
            &[&engine],
            &mut disk_cached_state,
            &mut mem_cached_state,
            storage_init,
            root_sync_key,
            &engine.scope,
            None,
        );
        // We always update the state - sync_multiple does the right thing
        // if it needs to be dropped (ie, they will be None or contain Nones etc)
        engine.set_global_state(&disk_cached_state)?;

        // for b/w compat reasons, we do some dances with the result.
        // XXX - note that this means telemetry isn't going to be reported back
        // to the app - we need to check with lockwise about whether they really
        // need these failures to be reported or whether we can loosen this.
        if let Err(e) = result.result {
            return Err(e.into());
        }
        match result.engine_results.remove("passwords") {
            None | Some(Ok(())) => Ok(serde_json::to_string(&result.telemetry).unwrap()),
            Some(Err(e)) => Err(e.into()),
        }
    }

    // This allows the embedding app to say "make this instance available to
    // the sync manager". The implementation is more like "offer to sync mgr"
    // (thereby avoiding us needing to link with the sync manager) but
    // `register_with_sync_manager()` is logically what's happening so that's
    // the name it gets.
    pub fn register_with_sync_manager(self: Arc<Self>) {
        let mut state = STORE_FOR_MANAGER.lock().unwrap();
        *state = Arc::downgrade(&self);
    }

    // this isn't exposed by uniffi - currently the
    // only consumer of this is our "example" (and hence why they
    // are `pub` and not `pub(crate)`).
    // We could probably make the example work with the sync manager - but then
    // our example would link with places and logins etc, and it's not a big
    // deal really.
    pub fn create_logins_sync_engine(self: Arc<Self>) -> Box<dyn SyncEngine> {
        Box::new(LoginsSyncEngine::new(self))
    }
}

#[cfg(test)]
mod test {
    use super::*;
    use crate::util;
    use more_asserts::*;
    use std::cmp::Reverse;
    use std::time::SystemTime;
    // Doesn't check metadata fields
    fn assert_logins_equiv(a: &Login, b: &Login) {
        assert_eq!(b.guid(), a.guid());
        assert_eq!(b.hostname, a.hostname);
        assert_eq!(b.form_submit_url, a.form_submit_url);
        assert_eq!(b.http_realm, a.http_realm);
        assert_eq!(b.username_enc, a.username_enc);
        assert_eq!(b.password_enc, a.password_enc);
        assert_eq!(b.username_field, a.username_field);
        assert_eq!(b.password_field, a.password_field);
    }

    #[test]
    fn test_general() {
<<<<<<< HEAD
        let store = PasswordStore::new_in_memory().unwrap();
=======
        let store = LoginStore::new_in_memory(Some("secret")).unwrap();
>>>>>>> b43d9044
        let list = store.list().expect("Grabbing Empty list to work");
        assert_eq!(list.len(), 0);
        let start_us = util::system_time_ms_i64(SystemTime::now());

        let a = Login {
            id: "aaaaaaaaaaaa".into(),
            hostname: "https://www.example.com".into(),
            form_submit_url: Some("https://www.example.com".into()),
            username_enc: "coolperson21".into(),
            password_enc: "p4ssw0rd".into(),
            username_field: "user_input".into(),
            password_field: "pass_input".into(),
            ..Login::default()
        };

        let b = Login {
            // Note: no ID, should be autogenerated for us
            hostname: "https://www.example2.com".into(),
            http_realm: Some("Some String Here".into()),
            username_enc: "asdf".into(),
            password_enc: "fdsa".into(),
            ..Login::default()
        };
        let a_id = store.add(a.clone()).expect("added a");
        let b_id = store.add(b.clone()).expect("added b");

        assert_eq!(a_id, a.guid());

        assert_ne!(b_id, b.guid(), "Should generate guid when none provided");

        let a_from_db = store
            .get(&a_id)
            .expect("Not to error getting a")
            .expect("a to exist");

        assert_logins_equiv(&a, &a_from_db);
        assert_ge!(a_from_db.time_created, start_us);
        assert_ge!(a_from_db.time_password_changed, start_us);
        assert_ge!(a_from_db.time_last_used, start_us);
        assert_eq!(a_from_db.times_used, 1);

        let b_from_db = store
            .get(&b_id)
            .expect("Not to error getting b")
            .expect("b to exist");

        assert_logins_equiv(
            &b_from_db,
            &Login {
                id: b_id.to_string(),
                ..b.clone()
            },
        );
        assert_ge!(b_from_db.time_created, start_us);
        assert_ge!(b_from_db.time_password_changed, start_us);
        assert_ge!(b_from_db.time_last_used, start_us);
        assert_eq!(b_from_db.times_used, 1);

        let mut list = store.list().expect("Grabbing list to work");
        assert_eq!(list.len(), 2);

        let mut expect = vec![a_from_db, b_from_db.clone()];

        list.sort_by_key(|b| Reverse(b.guid()));
        expect.sort_by_key(|b| Reverse(b.guid()));
        assert_eq!(list, expect);

        store.delete(&a_id).expect("Successful delete");
        assert!(store
            .get(&a_id)
            .expect("get after delete should still work")
            .is_none());

        let list = store.list().expect("Grabbing list to work");
        assert_eq!(list.len(), 1);
        assert_eq!(list[0], b_from_db);

        let list = store
            .get_by_base_domain("example2.com")
            .expect("Expect a list for this hostname");
        assert_eq!(list.len(), 1);
        assert_eq!(list[0], b_from_db);

        let list = store
            .get_by_base_domain("www.example.com")
            .expect("Expect an empty list");
        assert_eq!(list.len(), 0);

        let now_us = util::system_time_ms_i64(SystemTime::now());
        let b2 = Login {
<<<<<<< HEAD
            password_enc: "newpass".into(),
            guid: Guid::from(b_id.as_str()),
=======
            password: "newpass".into(),
            id: b_id.to_string(),
>>>>>>> b43d9044
            ..b
        };

        store.update(b2.clone()).expect("update b should work");

        let b_after_update = store
            .get(&b_id)
            .expect("Not to error getting b")
            .expect("b to exist");

        assert_logins_equiv(&b_after_update, &b2);
        assert_ge!(b_after_update.time_created, start_us);
        assert_le!(b_after_update.time_created, now_us);
        assert_ge!(b_after_update.time_password_changed, now_us);
        assert_ge!(b_after_update.time_last_used, now_us);
        // Should be two even though we updated twice
        assert_eq!(b_after_update.times_used, 2);
    }
<<<<<<< HEAD
=======

    #[test]
    fn test_rekey() {
        let store = LoginStore::new_in_memory(Some("secret")).unwrap();
        store.rekey_database("new_encryption_key").unwrap();
        let list = store.list().expect("Grabbing Empty list to work");
        assert_eq!(list.len(), 0);
    }
    #[test]
    fn test_sync_manager_registration() {
        let store = Arc::new(LoginStore::new_in_memory(Some("sync-manager")).unwrap());
        assert_eq!(Arc::strong_count(&store), 1);
        assert_eq!(Arc::weak_count(&store), 0);
        Arc::clone(&store).register_with_sync_manager();
        assert_eq!(Arc::strong_count(&store), 1);
        assert_eq!(Arc::weak_count(&store), 1);
        let registered = STORE_FOR_MANAGER
            .lock()
            .unwrap()
            .upgrade()
            .expect("should upgrade");
        assert!(Arc::ptr_eq(&store, &registered));
        drop(registered);
        // should be no new references
        assert_eq!(Arc::strong_count(&store), 1);
        assert_eq!(Arc::weak_count(&store), 1);
        // dropping the registered object should drop the registration.
        drop(store);
        assert!(STORE_FOR_MANAGER.lock().unwrap().upgrade().is_none());
    }
>>>>>>> b43d9044
}

#[test]
fn test_send() {
    fn ensure_send<T: Send>() {}
    ensure_send::<LoginStore>();
}<|MERGE_RESOLUTION|>--- conflicted
+++ resolved
@@ -1,31 +1,49 @@
 /* This Source Code Form is subject to the terms of the Mozilla Public
  * License, v. 2.0. If a copy of the MPL was not distributed with this
  * file, You can obtain one at http://mozilla.org/MPL/2.0/. */
-use crate::db::LoginDb;
+use crate::db::{LoginDb, MigrationMetrics};
 use crate::error::*;
 use crate::login::Login;
 use crate::LoginsSyncEngine;
 use std::path::Path;
-<<<<<<< HEAD
-use sync15::{
-    sync_multiple, telemetry, EngineSyncAssociation, KeyBundle, MemoryCachedState,
-    Sync15StorageClientInit, SyncEngine,
-};
-
-// This store is a bundle of state to manage the login DB and to help the
-// SyncEngine.
-pub struct PasswordStore {
-    pub db: LoginDb,
-    pub mem_cached_state: Cell<MemoryCachedState>,
-}
-
-impl PasswordStore {
+use std::sync::{Arc, Mutex, Weak};
+use sync15::{sync_multiple, EngineSyncAssociation, MemoryCachedState, SyncEngine};
+
+// Our "sync manager" will use whatever is stashed here.
+lazy_static::lazy_static! {
+    // Mutex: just taken long enough to update the inner stuff - needed
+    //        to wrap the RefCell as they aren't `Sync`
+    static ref STORE_FOR_MANAGER: Mutex<Weak<LoginStore>> = Mutex::new(Weak::new());
+}
+
+/// Called by the sync manager to get a sync engine via the store previously
+/// registered with the sync manager.
+pub fn get_registered_sync_engine(name: &str) -> Option<Box<dyn SyncEngine>> {
+    let weak = STORE_FOR_MANAGER.lock().unwrap();
+    match weak.upgrade() {
+        None => None,
+        Some(store) => match name {
+            "logins" => Some(Box::new(LoginsSyncEngine::new(Arc::clone(&store)))),
+            // panicing here seems reasonable - it's a static error if this
+            // it hit, not something that runtime conditions can influence.
+            _ => unreachable!("can't provide unknown engine: {}", name),
+        },
+    }
+}
+
+pub struct LoginStore {
+    pub db: Mutex<LoginDb>,
+}
+
+impl LoginStore {
     pub fn new(path: impl AsRef<Path>) -> Result<Self> {
-        let db = LoginDb::open(path)?;
-        Ok(Self {
-            db,
-            mem_cached_state: Cell::default(),
-        })
+        let db = Mutex::new(LoginDb::open(path)?);
+        Ok(Self { db })
+    }
+
+    pub fn new_in_memory() -> Result<Self> {
+        let db = Mutex::new(LoginDb::open_in_memory()?);
+        Ok(Self { db })
     }
 
     pub fn new_with_sqlcipher_migration(
@@ -42,66 +60,7 @@
             sqlcipher_key,
             salt,
         )?;
-        Ok((
-            Self {
-                db,
-                mem_cached_state: Cell::default(),
-            },
-            metrics,
-        ))
-    }
-
-    pub fn new_in_memory() -> Result<Self> {
-        let db = LoginDb::open_in_memory()?;
-        Ok(Self {
-            db,
-            mem_cached_state: Cell::default(),
-        })
-=======
-use std::sync::{Arc, Mutex, Weak};
-use sync15::{sync_multiple, EngineSyncAssociation, MemoryCachedState, SyncEngine};
-
-// Our "sync manager" will use whatever is stashed here.
-lazy_static::lazy_static! {
-    // Mutex: just taken long enough to update the inner stuff - needed
-    //        to wrap the RefCell as they aren't `Sync`
-    static ref STORE_FOR_MANAGER: Mutex<Weak<LoginStore>> = Mutex::new(Weak::new());
-}
-
-/// Called by the sync manager to get a sync engine via the store previously
-/// registered with the sync manager.
-pub fn get_registered_sync_engine(name: &str) -> Option<Box<dyn SyncEngine>> {
-    let weak = STORE_FOR_MANAGER.lock().unwrap();
-    match weak.upgrade() {
-        None => None,
-        Some(store) => match name {
-            "logins" => Some(Box::new(LoginsSyncEngine::new(Arc::clone(&store)))),
-            // panicing here seems reasonable - it's a static error if this
-            // it hit, not something that runtime conditions can influence.
-            _ => unreachable!("can't provide unknown engine: {}", name),
-        },
-    }
-}
-
-pub struct LoginStore {
-    pub db: Mutex<LoginDb>,
-}
-
-impl LoginStore {
-    pub fn new(path: impl AsRef<Path>, encryption_key: &str) -> Result<Self> {
-        let db = Mutex::new(LoginDb::open(path, Some(encryption_key))?);
-        Ok(Self { db })
-    }
-
-    pub fn new_with_salt(path: impl AsRef<Path>, encryption_key: &str, salt: &str) -> Result<Self> {
-        let db = Mutex::new(LoginDb::open_with_salt(path, encryption_key, salt)?);
-        Ok(Self { db })
-    }
-
-    pub fn new_in_memory(encryption_key: Option<&str>) -> Result<Self> {
-        let db = Mutex::new(LoginDb::open_in_memory(encryption_key)?);
-        Ok(Self { db })
->>>>>>> b43d9044
+        Ok((Self { db: Mutex::new(db) }, metrics))
     }
 
     pub fn list(&self) -> Result<Vec<Login>> {
@@ -175,25 +134,6 @@
         Ok(serde_json::to_string(&metrics)?)
     }
 
-<<<<<<< HEAD
-    // This is basically exposed just for sync_pass_sql, but it doesn't seem
-    // unreasonable.
-    pub fn conn(&self) -> &rusqlite::Connection {
-        &self.db.db
-=======
-    pub fn disable_mem_security(&self) -> Result<()> {
-        self.db.lock().unwrap().disable_mem_security()
-    }
-
-    pub fn new_interrupt_handle(&self) -> sql_support::SqlInterruptHandle {
-        self.db.lock().unwrap().new_interrupt_handle()
-    }
-
-    pub fn rekey_database(&self, new_encryption_key: &str) -> Result<()> {
-        self.db.lock().unwrap().rekey_database(new_encryption_key)
->>>>>>> b43d9044
-    }
-
     pub fn check_valid_with_no_dupes(&self, login: &Login) -> Result<()> {
         self.db.lock().unwrap().check_valid_with_no_dupes(&login)
     }
@@ -204,28 +144,17 @@
     // use the sync manager) and any of our examples probably can too!
     // Once this dies, `mem_cached_state` can die too.
     pub fn sync(
-<<<<<<< HEAD
-        &self,
-        storage_init: &Sync15StorageClientInit,
-        root_sync_key: &KeyBundle,
-        local_encryption_key: &str,
-    ) -> Result<telemetry::SyncTelemetryPing> {
-        let mut engine = LoginsSyncEngine::new(&self);
-        let mut disk_cached_state = engine.get_global_state()?;
-        let mut mem_cached_state = self.mem_cached_state.take();
-        // TODO-sqlcipher: unwrap() is not right here, but the above comment makes me think we
-        // should not worry about this too much yet.
-        engine
-            .set_local_encryption_key(local_encryption_key)
-            .unwrap();
-=======
         self: Arc<Self>,
         key_id: String,
         access_token: String,
         sync_key: String,
         tokenserver_url: String,
+        local_encryption_key: String,
     ) -> Result<String> {
-        let engine = LoginsSyncEngine::new(Arc::clone(&self));
+        let mut engine = LoginsSyncEngine::new(Arc::clone(&self));
+        engine
+            .set_local_encryption_key(&local_encryption_key)
+            .unwrap();
 
         // This is a bit hacky but iOS still uses sync() and we can only pass strings over ffi
         // Below was ported from the "C" ffi code that does essentially the same thing
@@ -238,7 +167,6 @@
 
         let mut disk_cached_state = engine.get_global_state()?;
         let mut mem_cached_state = MemoryCachedState::default();
->>>>>>> b43d9044
 
         let mut result = sync_multiple(
             &[&engine],
@@ -308,11 +236,7 @@
 
     #[test]
     fn test_general() {
-<<<<<<< HEAD
-        let store = PasswordStore::new_in_memory().unwrap();
-=======
-        let store = LoginStore::new_in_memory(Some("secret")).unwrap();
->>>>>>> b43d9044
+        let store = LoginStore::new_in_memory().unwrap();
         let list = store.list().expect("Grabbing Empty list to work");
         assert_eq!(list.len(), 0);
         let start_us = util::system_time_ms_i64(SystemTime::now());
@@ -403,13 +327,8 @@
 
         let now_us = util::system_time_ms_i64(SystemTime::now());
         let b2 = Login {
-<<<<<<< HEAD
             password_enc: "newpass".into(),
-            guid: Guid::from(b_id.as_str()),
-=======
-            password: "newpass".into(),
             id: b_id.to_string(),
->>>>>>> b43d9044
             ..b
         };
 
@@ -428,19 +347,10 @@
         // Should be two even though we updated twice
         assert_eq!(b_after_update.times_used, 2);
     }
-<<<<<<< HEAD
-=======
-
-    #[test]
-    fn test_rekey() {
-        let store = LoginStore::new_in_memory(Some("secret")).unwrap();
-        store.rekey_database("new_encryption_key").unwrap();
-        let list = store.list().expect("Grabbing Empty list to work");
-        assert_eq!(list.len(), 0);
-    }
+
     #[test]
     fn test_sync_manager_registration() {
-        let store = Arc::new(LoginStore::new_in_memory(Some("sync-manager")).unwrap());
+        let store = Arc::new(LoginStore::new_in_memory().unwrap());
         assert_eq!(Arc::strong_count(&store), 1);
         assert_eq!(Arc::weak_count(&store), 0);
         Arc::clone(&store).register_with_sync_manager();
@@ -460,7 +370,6 @@
         drop(store);
         assert!(STORE_FOR_MANAGER.lock().unwrap().upgrade().is_none());
     }
->>>>>>> b43d9044
 }
 
 #[test]
