--- conflicted
+++ resolved
@@ -647,11 +647,7 @@
                             .form_action_origin = Some("".into());
                     }
                 } else if !href.is_empty() && href != "javascript:" {
-<<<<<<< HEAD
-                    if let Some(fixed) = Self::validate_and_fixup_origin(&href)? {
-=======
-                    if let Some(fixed) = Login::validate_and_fixup_origin(href)? {
->>>>>>> a3d01428
+                    if let Some(fixed) = Self::validate_and_fixup_origin(href)? {
                         get_fixed_or_throw!(InvalidLogin::IllegalFieldValue {
                             field_info: "form_action_origin is not normalized".into()
                         })?
@@ -682,65 +678,7 @@
                 field_info: "`password` contains Nul".into()
             });
         }
-<<<<<<< HEAD
         Ok(None)
-=======
-    };
-}
-
-impl_login!(LocalLogin {
-    sync_status: SyncStatus::New,
-    is_deleted: false,
-    local_modified: time::UNIX_EPOCH
-});
-
-impl_login!(MirrorLogin {
-    is_overridden: false,
-    server_modified: ServerTimestamp(0)
-});
-
-// Stores data needed to do a 3-way merge
-pub(crate) struct SyncLoginData {
-    pub guid: Guid,
-    pub local: Option<LocalLogin>,
-    pub mirror: Option<MirrorLogin>,
-    // None means it's a deletion
-    pub inbound: (Option<Login>, ServerTimestamp),
-}
-
-impl SyncLoginData {
-    #[inline]
-    pub fn guid_str(&self) -> &str {
-        self.guid.as_str()
-    }
-
-    #[inline]
-    pub fn guid(&self) -> &Guid {
-        &self.guid
-    }
-
-    // Note: fetch_login_data in db.rs assumes that this can only fail with a deserialization error. Currently, this is true,
-    // but you'll need to adjust that function if you make this return another type of Result.
-    pub fn from_payload(
-        payload: sync15::Payload,
-        ts: ServerTimestamp,
-    ) -> std::result::Result<Self, serde_json::Error> {
-        let guid = payload.id.clone();
-        let login: Option<Login> = if payload.is_tombstone() {
-            None
-        } else {
-            let record: Login = payload.into_record()?;
-            // If we can fixup incoming records from sync, do so.
-            // But if we can't then keep the invalid data.
-            record.maybe_fixup().unwrap_or(None).or(Some(record))
-        };
-        Ok(Self {
-            guid,
-            local: None,
-            mirror: None,
-            inbound: (login, ts),
-        })
->>>>>>> a3d01428
     }
 }
 
