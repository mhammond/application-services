--- conflicted
+++ resolved
@@ -159,7 +159,7 @@
 
 fn sync(
     api: &PlacesApi,
-    engine_names: Vec<String>,
+    mut engine_names: Vec<String>,
     cred_file: String,
     wipe: bool,
     reset: bool,
@@ -171,29 +171,26 @@
     // Note also that PlacesApi::sync() exists and ultimately we should
     // probably end up using that, but it's not yet ready to handle bookmarks.
     let client_info = Cell::new(None);
-<<<<<<< HEAD
-    let bookmarks_store = BookmarksStore::new(&conn, &client_info);
-    let history_store = HistoryStore::new(&conn, &client_info);
-    let all_stores: Vec<Box<&dyn Store>> =
-        vec![Box::new(&bookmarks_store), Box::new(&history_store)];
-    let stores: Vec<Box<&dyn Store>> = all_stores
-        .into_iter()
-        .filter(|s| {
-            engine_names.len() == 0 || engine_names.contains(&s.collection_name().to_string())
-        })
-        .collect();
-
-    for store in stores.iter() {
-=======
-    let stores = if engine_names.is_empty() {
-        vec![HistoryStore::new(db, &client_info)]
+    let stores: Vec<Box<dyn Store>> = if engine_names.is_empty() {
+        vec![
+            Box::new(BookmarksStore::new(&conn, &client_info)),
+            Box::new(HistoryStore::new(&conn, &client_info)),
+        ]
     } else {
-        assert!(engine_names.len() == 1 && engine_names[0] == "history");
-        vec![HistoryStore::new(db, &client_info)]
+        engine_names.sort();
+        engine_names.dedup();
+        engine_names
+            .into_iter()
+            .map(|name| -> Box<dyn Store> {
+                match name.as_str() {
+                    "bookmarks" => Box::new(BookmarksStore::new(&conn, &client_info)),
+                    "history" => Box::new(HistoryStore::new(&conn, &client_info)),
+                    _ => unimplemented!("Can't sync unsupported engine {}", name),
+                }
+            })
+            .collect()
     };
-    let mut sync_ping = telemetry::SyncTelemetryPing::new();
-    for store in stores {
->>>>>>> ed174776
+    for store in &stores {
         if wipe {
             store.wipe()?;
         }
@@ -232,7 +229,7 @@
     let client_info = Cell::new(None);
     let mut sync_ping = telemetry::SyncTelemetryPing::new();
 
-    let stores_to_sync: Vec<&dyn Store> = stores.into_iter().map(|b| *b).collect();
+    let stores_to_sync: Vec<&dyn Store> = stores.iter().map(|b| b.as_ref()).collect();
     if let Err(e) = sync_multiple(
         &stores_to_sync,
         &global_state,
